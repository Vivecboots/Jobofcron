--- conflicted
+++ resolved
@@ -7,13 +7,9 @@
 - **Job discovery engine** – searches Google (via SerpAPI) *and* Craigslist for job + location queries, prioritising company career pages so we can apply directly, skip blacklisted employers, and warn about duplicate leads before they enter the queue.
 - **Direct email automation** – extracts Craigslist contact addresses, assembles application emails with attachments, and sends them via configurable SMTP credentials when form-based automation is not available.
 - **Evaluation & matching** – compares job descriptions with the stored talent/skills inventory to determine fit and to decide whether to request more info from the user.
-<<<<<<< HEAD
-- **Resume & cover letter generator** – adapts resume sections and cover letters using the known profile plus any job-specific prompts from the user and saves reusable drafts for each opportunity. Multiple built-in styles (traditional, modern, minimal) and custom template builders let you tailor the tone for each application. With AI credentials in place you can switch between OpenAI, Anthropic, or Cohere powered Markdown drafts and pick specialised prompt styles (technical, sales, customer success, leadership, etc.) to shape the voice.
-=======
 
 - **Resume & cover letter generator** – adapts resume sections and cover letters using the known profile plus any job-specific prompts from the user and saves reusable drafts for each opportunity. Multiple built-in styles (traditional, modern, minimal) and custom template builders let you tailor the tone for each application. With AI credentials in place you can switch between OpenAI, Anthropic, or Cohere powered Markdown drafts and pick specialised prompt styles (technical, sales, customer success, leadership, etc.) to shape the voice.
 
->>>>>>> f235c490
 - **Application scheduler & queue** – queues applications, spaces them out with configurable breaks, persists the backlog, and tracks submission history to avoid rate limits.
 - **Browser automation** – drives Playwright to fill in company career portals directly, supporting dry runs when you simply want to generate documents.
 - **Audit trail** – keeps a running ledger of applied jobs, outcomes, and newly discovered skills for future iterations.
@@ -38,17 +34,11 @@
 - ``cli.py`` – a command line utility for updating preferences, adding skills, planning application pacing, generating tailored documents, queueing applications, and sourcing direct-apply leads from Google.
 - ``job_search.py`` – helpers for Google (SerpAPI) and Craigslist searches, including aggregator filtering for company-owned listings.
 - ``job_matching.py`` – heuristics that analyse job descriptions, surface questions for the candidate, and suggest resume updates.
-<<<<<<< HEAD
-- ``document_generation.py`` – renders quick-turn resume and cover-letter drafts tailored to a posting and the stored profile, with optional AI-powered generation spanning OpenAI, Anthropic, or Cohere plus role-specific prompt styles.
-- ``application_queue.py`` – manages the persisted queue of scheduled applications and their statuses.
-- ``application_automation.py`` – wraps Playwright for direct company-site submissions, including dedicated flows for Greenhouse, Lever, Workday, and iCIMS with stealth hardening for sensitive portals.
-=======
 
 - ``document_generation.py`` – renders quick-turn resume and cover-letter drafts tailored to a posting and the stored profile, with optional AI-powered generation spanning OpenAI, Anthropic, or Cohere plus role-specific prompt styles.
 - ``application_queue.py`` – manages the persisted queue of scheduled applications and their statuses.
 - ``application_automation.py`` – wraps Playwright for direct company-site submissions, including dedicated flows for Greenhouse, Lever, Workday, and iCIMS with stealth hardening for sensitive portals.
 
->>>>>>> f235c490
 - ``worker.py`` – background runner that refreshes documents and processes the queue over time.
 
 ### Running the CLI
@@ -62,15 +52,10 @@
 python -m jobofcron.cli plan --titles "Success Manager" "Support Lead" --companies "Acme" "Globex"
 python -m jobofcron.cli analyze --title "Customer Success Manager" --company "Acme" --location "Remote" --salary '$70,000 - $90,000' --description-file posting.txt
 python -m jobofcron.cli generate-docs --title "Customer Success Manager" --company "Acme" --location "Remote" --salary '$70,000 - $90,000' --description-file posting.txt --output-dir generated_documents --enqueue --apply-at 2024-05-01T09:30 --apply-url https://careers.example.com/apply
-<<<<<<< HEAD
-python -m jobofcron.cli generate-docs --title "Customer Success Manager" --company "Acme" --location "Remote" --salary '$70,000 - $90,000' --description-file posting.txt --use-ai --ai-provider anthropic --ai-model claude-3-sonnet-20240229 --ai-style technical --output-dir generated_documents
-python -m jobofcron.cli apply --queue-id "Customer Success Manager@Acme" --ai-docs --ai-provider cohere --ai-style customer_success --disable-stealth --dry-run
-=======
 
 python -m jobofcron.cli generate-docs --title "Customer Success Manager" --company "Acme" --location "Remote" --salary '$70,000 - $90,000' --description-file posting.txt --use-ai --ai-provider anthropic --ai-model claude-3-sonnet-20240229 --ai-style technical --output-dir generated_documents
 python -m jobofcron.cli apply --queue-id "Customer Success Manager@Acme" --ai-docs --ai-provider cohere --ai-style customer_success --disable-stealth --dry-run
 
->>>>>>> f235c490
 python -m jobofcron.cli worker --loop --interval 600 --documents-dir generated_documents
 python -m jobofcron.cli search --title "Customer Success Manager" --location "Austin, TX" --limit 5 --direct-only --sample-response samples/serpapi_demo_response.json --verbose
 python -m jobofcron.cli search --title "Automation Technician" --location "Portland" --provider craigslist --limit 10
@@ -111,10 +96,7 @@
 layouts, and it will also skip anything that is blacklisted, already queued, or
 recorded in your application history.
 
-<<<<<<< HEAD
-=======
 
->>>>>>> f235c490
 To let Jobofcron draft documents with AI providers, install the ``ai`` optional
 dependency (``pip install --editable .[ai]``). This pulls in the OpenAI,
 Anthropic, and Cohere SDKs. Provide credentials via
@@ -126,10 +108,7 @@
 AI-authored Markdown that match specialised role prompts. Template choices are
 also available via ``--resume-template``/``--cover-template`` on the CLI
 ``generate-docs`` and ``apply`` commands, with optional ``--contact-email``
-<<<<<<< HEAD
-=======
 
->>>>>>> f235c490
 fields for email-first applications.
 
 ### Streamlit control centre
@@ -156,15 +135,10 @@
   duplicate matches are highlighted before you queue them.
 - **Job analysis** – paste descriptions, view visual match scores, capture
   follow-up questions, and queue promising postings for automation.
-<<<<<<< HEAD
-- **Documents** – generate resumes and cover letters from templates or AI
-  providers (OpenAI, Anthropic, Cohere), choose specialised prompt focuses,
-=======
 
 - **Documents** – generate resumes and cover letters from templates or AI
   providers (OpenAI, Anthropic, Cohere), choose specialised prompt focuses,
 
->>>>>>> f235c490
   save them to disk, download previews, and queue applications in one step.
   Built-in styles plus custom template builders keep the tone consistent across
   applications.
@@ -173,12 +147,6 @@
 - **Application queue planner** – inspect pending submissions, reschedule,
   record interviews/offers/declines, see contact emails, and export search
   results to CSV/JSON for offline sharing.
-<<<<<<< HEAD
-- **Integration settings** – manage SerpAPI keys, AI provider credentials, and
-  SMTP details from the sidebar so you can run searches, generate AI documents,
-  and send Craigslist applications without touching shell environment vars.
-=======
->>>>>>> f235c490
 
 ### Automation Extras
 
@@ -189,44 +157,27 @@
 playwright install
 ```
 
-<<<<<<< HEAD
-=======
 
->>>>>>> f235c490
 The automation helper now randomises user agents, applies stealth patches, and
 includes dedicated flows for Greenhouse, Lever, Workday, and iCIMS portals. Use
 ``--disable-stealth`` with the CLI or worker if a site rejects the hardened
 profile and you need to fall back to the vanilla Playwright fingerprint.
 
-<<<<<<< HEAD
-=======
 
->>>>>>> f235c490
 Use ``--dry-run`` with the ``apply`` and ``worker`` commands to generate
 documents without launching a browser session. Failed attempts are automatically
 rescheduled based on the configured retry delay.
 
 To enable Craigslist email submissions, configure SMTP credentials via the
-<<<<<<< HEAD
-Streamlit sidebar, environment (``JOBOFCRON_SMTP_HOST``, ``JOBOFCRON_SMTP_PORT``,
-``JOBOFCRON_SMTP_USERNAME``, ``JOBOFCRON_SMTP_PASSWORD``, ``JOBOFCRON_SMTP_FROM``),
-or the corresponding CLI flags (``--email-host``/``--email-port``/etc.).
-
-## Next Steps
-=======
 environment (``JOBOFCRON_SMTP_HOST``, ``JOBOFCRON_SMTP_PORT``,
 ``JOBOFCRON_SMTP_USERNAME``, ``JOBOFCRON_SMTP_PASSWORD``, ``JOBOFCRON_SMTP_FROM``)
 or the corresponding CLI flags (``--email-host``/``--email-port``/etc.).
 
 ## Next Steps
 
->>>>>>> f235c490
 - Handle multi-step Workday and iCIMS flows that require assessments, staged uploads, or additional questionnaires.
 - Track which AI provider/model/prompt combinations lead to interviews so the worker can recommend the highest performing mix.
 - Capture stealth diagnostics (screenshots/video) on automation failures to simplify troubleshooting complex portals.
 
-<<<<<<< HEAD
-=======
 
->>>>>>> f235c490
 These building blocks provide the "pieces" you can follow as we iterate toward the working product.