--- conflicted
+++ resolved
@@ -7,11 +7,9 @@
 - **Job discovery engine** – searches Google (via SerpAPI) *and* Craigslist for job + location queries, prioritising company career pages so we can apply directly, skip blacklisted employers, and warn about duplicate leads before they enter the queue.
 - **Direct email automation** – extracts Craigslist contact addresses, assembles application emails with attachments, and sends them via configurable SMTP credentials when form-based automation is not available.
 - **Evaluation & matching** – compares job descriptions with the stored talent/skills inventory to determine fit and to decide whether to request more info from the user.
-<<<<<<< HEAD
+
 - **Resume & cover letter generator** – adapts resume sections and cover letters using the known profile plus any job-specific prompts from the user and saves reusable drafts for each opportunity. Multiple built-in styles (traditional, modern, minimal) and custom template builders let you tailor the tone for each application. With AI credentials in place you can switch between OpenAI, Anthropic, or Cohere powered Markdown drafts and pick specialised prompt styles (technical, sales, customer success, leadership, etc.) to shape the voice.
-=======
-- **Resume & cover letter generator** – adapts resume sections and cover letters using the known profile plus any job-specific prompts from the user and saves reusable drafts for each opportunity. Multiple built-in styles (traditional, modern, minimal) and custom template builders let you tailor the tone for each application. When an OpenAI API key is configured, the generator can switch to AI-authored Markdown drafts.
->>>>>>> 6125e208
+
 - **Application scheduler & queue** – queues applications, spaces them out with configurable breaks, persists the backlog, and tracks submission history to avoid rate limits.
 - **Browser automation** – drives Playwright to fill in company career portals directly, supporting dry runs when you simply want to generate documents.
 - **Audit trail** – keeps a running ledger of applied jobs, outcomes, and newly discovered skills for future iterations.
@@ -36,15 +34,11 @@
 - ``cli.py`` – a command line utility for updating preferences, adding skills, planning application pacing, generating tailored documents, queueing applications, and sourcing direct-apply leads from Google.
 - ``job_search.py`` – helpers for Google (SerpAPI) and Craigslist searches, including aggregator filtering for company-owned listings.
 - ``job_matching.py`` – heuristics that analyse job descriptions, surface questions for the candidate, and suggest resume updates.
-<<<<<<< HEAD
+
 - ``document_generation.py`` – renders quick-turn resume and cover-letter drafts tailored to a posting and the stored profile, with optional AI-powered generation spanning OpenAI, Anthropic, or Cohere plus role-specific prompt styles.
 - ``application_queue.py`` – manages the persisted queue of scheduled applications and their statuses.
 - ``application_automation.py`` – wraps Playwright for direct company-site submissions, including dedicated flows for Greenhouse, Lever, Workday, and iCIMS with stealth hardening for sensitive portals.
-=======
-- ``document_generation.py`` – renders quick-turn resume and cover-letter drafts tailored to a posting and the stored profile, with optional AI-powered generation when an OpenAI key is available.
-- ``application_queue.py`` – manages the persisted queue of scheduled applications and their statuses.
-- ``application_automation.py`` – wraps Playwright for direct company-site submissions, including dedicated flows for Greenhouse and Lever.
->>>>>>> 6125e208
+
 - ``worker.py`` – background runner that refreshes documents and processes the queue over time.
 
 ### Running the CLI
@@ -58,13 +52,10 @@
 python -m jobofcron.cli plan --titles "Success Manager" "Support Lead" --companies "Acme" "Globex"
 python -m jobofcron.cli analyze --title "Customer Success Manager" --company "Acme" --location "Remote" --salary '$70,000 - $90,000' --description-file posting.txt
 python -m jobofcron.cli generate-docs --title "Customer Success Manager" --company "Acme" --location "Remote" --salary '$70,000 - $90,000' --description-file posting.txt --output-dir generated_documents --enqueue --apply-at 2024-05-01T09:30 --apply-url https://careers.example.com/apply
-<<<<<<< HEAD
+
 python -m jobofcron.cli generate-docs --title "Customer Success Manager" --company "Acme" --location "Remote" --salary '$70,000 - $90,000' --description-file posting.txt --use-ai --ai-provider anthropic --ai-model claude-3-sonnet-20240229 --ai-style technical --output-dir generated_documents
 python -m jobofcron.cli apply --queue-id "Customer Success Manager@Acme" --ai-docs --ai-provider cohere --ai-style customer_success --disable-stealth --dry-run
-=======
-python -m jobofcron.cli generate-docs --title "Customer Success Manager" --company "Acme" --location "Remote" --salary '$70,000 - $90,000' --description-file posting.txt --use-ai --ai-model gpt-4o-mini --output-dir generated_documents
-python -m jobofcron.cli apply --queue-id "Customer Success Manager@Acme" --dry-run
->>>>>>> 6125e208
+
 python -m jobofcron.cli worker --loop --interval 600 --documents-dir generated_documents
 python -m jobofcron.cli search --title "Customer Success Manager" --location "Austin, TX" --limit 5 --direct-only --sample-response samples/serpapi_demo_response.json --verbose
 python -m jobofcron.cli search --title "Automation Technician" --location "Portland" --provider craigslist --limit 10
@@ -105,7 +96,7 @@
 layouts, and it will also skip anything that is blacklisted, already queued, or
 recorded in your application history.
 
-<<<<<<< HEAD
+
 To let Jobofcron draft documents with AI providers, install the ``ai`` optional
 dependency (``pip install --editable .[ai]``). This pulls in the OpenAI,
 Anthropic, and Cohere SDKs. Provide credentials via
@@ -117,14 +108,7 @@
 AI-authored Markdown that match specialised role prompts. Template choices are
 also available via ``--resume-template``/``--cover-template`` on the CLI
 ``generate-docs`` and ``apply`` commands, with optional ``--contact-email``
-=======
-To let Jobofcron draft documents with OpenAI, install the ``ai`` optional
-dependency (``pip install --editable .[ai]``) and set ``OPENAI_API_KEY``. Use
-``--use-ai``/``--ai-docs`` with the CLI or the Streamlit toggle in the Documents
-tab to switch between template-based drafts and AI-authored Markdown. Template
-choices are also available via ``--resume-template``/``--cover-template`` on the
-CLI ``generate-docs`` and ``apply`` commands, with optional ``--contact-email``
->>>>>>> 6125e208
+
 fields for email-first applications.
 
 ### Streamlit control centre
@@ -151,12 +135,10 @@
   duplicate matches are highlighted before you queue them.
 - **Job analysis** – paste descriptions, view visual match scores, capture
   follow-up questions, and queue promising postings for automation.
-<<<<<<< HEAD
+
 - **Documents** – generate resumes and cover letters from templates or AI
   providers (OpenAI, Anthropic, Cohere), choose specialised prompt focuses,
-=======
-- **Documents** – generate resumes and cover letters from templates or OpenAI,
->>>>>>> 6125e208
+
   save them to disk, download previews, and queue applications in one step.
   Built-in styles plus custom template builders keep the tone consistent across
   applications.
@@ -175,14 +157,13 @@
 playwright install
 ```
 
-<<<<<<< HEAD
+
 The automation helper now randomises user agents, applies stealth patches, and
 includes dedicated flows for Greenhouse, Lever, Workday, and iCIMS portals. Use
 ``--disable-stealth`` with the CLI or worker if a site rejects the hardened
 profile and you need to fall back to the vanilla Playwright fingerprint.
 
-=======
->>>>>>> 6125e208
+
 Use ``--dry-run`` with the ``apply`` and ``worker`` commands to generate
 documents without launching a browser session. Failed attempts are automatically
 rescheduled based on the configured retry delay.
@@ -193,14 +174,10 @@
 or the corresponding CLI flags (``--email-host``/``--email-port``/etc.).
 
 ## Next Steps
-<<<<<<< HEAD
+
 - Handle multi-step Workday and iCIMS flows that require assessments, staged uploads, or additional questionnaires.
 - Track which AI provider/model/prompt combinations lead to interviews so the worker can recommend the highest performing mix.
 - Capture stealth diagnostics (screenshots/video) on automation failures to simplify troubleshooting complex portals.
-=======
-- Expand Playwright recipes for additional applicant tracking systems (Workday, iCIMS).
-- Add stealth/anti-bot browser hardening for sensitive portals.
-- Integrate additional AI providers and prompt templates for specialised roles.
->>>>>>> 6125e208
+
 
 These building blocks provide the "pieces" you can follow as we iterate toward the working product.