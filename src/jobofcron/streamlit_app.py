--- conflicted
+++ resolved
@@ -1127,7 +1127,7 @@
 
 
     use_ai_state_key = "documents_use_ai_enabled"
-<<<<<<< HEAD
+
     if use_ai_state_key not in st.session_state:
         st.session_state[use_ai_state_key] = has_ai_env
     use_ai = st.checkbox(
@@ -1181,54 +1181,7 @@
     if use_ai:
         st.markdown("### AI configuration")
         st.selectbox(
-=======
-    use_ai_default = st.session_state.get(use_ai_state_key, has_ai_env)
-    use_ai = st.checkbox(
-        "Use AI generator",
-        value=use_ai_default,
-        key=use_ai_state_key,
-        help="Requires the ai optional dependencies and an API key for the selected provider.",
-    )
-    use_ai = st.session_state.get(use_ai_state_key, use_ai_default)
-
-
-    def _ensure_ai_model_session(provider: str) -> str:
-        key = f"ai_model_{provider}"
-        if key not in st.session_state:
-            st.session_state[key] = PROVIDER_DEFAULT_MODELS.get(provider, "gpt-4o-mini")
-        return key
-
-    def _ensure_ai_api_key_session(provider: str) -> str:
-        key = f"ai_api_key_{provider}"
-        if key not in st.session_state:
-            st.session_state[key] = _env_value_for_provider(provider)
-        return key
-
-    ai_provider_state_key = "documents_ai_provider"
-    if (
-        ai_provider_state_key not in st.session_state
-        or st.session_state[ai_provider_state_key] not in provider_choices
-    ):
-        st.session_state[ai_provider_state_key] = default_provider
-
-
-    prompt_style_state_key = "documents_ai_prompt_style"
-    default_prompt_style = "general" if "general" in prompt_styles else prompt_styles[0]
-    if (
-        prompt_style_state_key not in st.session_state
-        or st.session_state[prompt_style_state_key] not in prompt_styles
-    ):
-        st.session_state[prompt_style_state_key] = default_prompt_style
-
-    temperature_state_key = "documents_ai_temperature"
-    if temperature_state_key not in st.session_state:
-        st.session_state[temperature_state_key] = 0.3
-
-    if use_ai:
-        st.markdown("### AI configuration")
-        st.selectbox(
-
->>>>>>> 1f461050
+
             "AI provider",
             provider_choices,
             key=ai_provider_state_key,
@@ -1244,17 +1197,12 @@
             help="Tailor output for technical, sales, customer success, leadership, and other role families.",
         )
         model_default = PROVIDER_DEFAULT_MODELS.get(ai_provider, "gpt-4o-mini")
-<<<<<<< HEAD
+
         _bind_text_input(
             "AI model",
             state_key=model_key,
             help_text=f"Suggested default: {model_default}",
-=======
-        st.text_input(
-            "AI model",
-            key=model_key,
-            help=f"Suggested default: {model_default}",
->>>>>>> 1f461050
+
         )
         st.slider(
             "AI creativity",
@@ -1263,17 +1211,12 @@
             step=0.05,
             key=temperature_state_key,
         )
-<<<<<<< HEAD
+
         _bind_text_input(
             "AI API key",
             state_key=key_key,
             password=True,
-=======
-        st.text_input(
-            "AI API key",
-            type="password",
-            key=key_key,
->>>>>>> 1f461050
+
         )
     else:
         ai_provider = st.session_state[ai_provider_state_key]
@@ -1282,7 +1225,7 @@
         st.caption(
             "Enable the AI generator above to configure the provider, prompt focus, model, creativity, and API key.",
         )
-<<<<<<< HEAD
+
 
     ai_provider = st.session_state[ai_provider_state_key]
     model_key = _ensure_ai_model_session(ai_provider)
@@ -1309,35 +1252,7 @@
             value=selected.snippet if selected else "",
             height=220,
         )
-=======
-
-    ai_provider = st.session_state[ai_provider_state_key]
-    model_key = _ensure_ai_model_session(ai_provider)
-    key_key = _ensure_ai_api_key_session(ai_provider)
-    ai_style = st.session_state[prompt_style_state_key]
-    ai_model = st.session_state[model_key]
-    ai_temperature = float(st.session_state[temperature_state_key])
-    ai_key = st.session_state[key_key]
-
-    if reference_materials and not use_ai:
-        st.caption(
-            "Reference resumes are stored for when you enable the AI generator above."
-        )
-
-
-    with st.form("documents_form"):
-        title = st.text_input("Job title", value=selected.title if selected else "")
-        company = st.text_input("Company", value="")
-        location = st.text_input("Location", value="")
-        salary = st.text_input("Salary info", value="")
-        apply_url = st.text_input("Apply URL", value=selected.link if selected else "")
-        contact_email = st.text_input("Contact email", value=selected.contact_email if selected else "")
-        description = st.text_area(
-            "Job description",
-            value=selected.snippet if selected else "",
-            height=220,
-        )
->>>>>>> 1f461050
+
         tags_text = st.text_input("Tags", value="")
         output_dir = st.text_input("Output directory", value="generated_documents")
         enqueue = st.checkbox("Add to queue", value=False)
