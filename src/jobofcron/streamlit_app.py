"""Streamlit interface for the Jobofcron automation toolkit.

The UI focuses on helping users manage their profile, discover roles via the
Google search helper, analyse job descriptions, review skill trends, and plan
their application queue. The goal is to provide a human-in-the-loop cockpit
that sits on top of the existing CLI building blocks.
"""
from __future__ import annotations

import csv
import json
import os
import sys
from datetime import datetime, timedelta
from io import StringIO
from pathlib import Path
from typing import Iterable, List, Optional

import streamlit as st

PACKAGE_DIR = Path(__file__).resolve().parent

if __package__ in {None, ""}:
    sys.path.append(str(PACKAGE_DIR.parent))
    from jobofcron.application_queue import ApplicationQueue, QueuedApplication  # type: ignore[attr-defined]
    from jobofcron.document_generation import (  # type: ignore[attr-defined]
        AIDocumentGenerator,
        DocumentGenerationDependencyError,
        DocumentGenerationError,
        available_cover_letter_templates,
        available_resume_templates,
        generate_cover_letter,
        generate_resume,
    )
    from jobofcron.job_history import AppliedJobRegistry  # type: ignore[attr-defined]
    from jobofcron.job_matching import JobPosting, analyse_job_fit  # type: ignore[attr-defined]
    from jobofcron.job_search import CraigslistSearch, GoogleJobSearch, SearchResult  # type: ignore[attr-defined]
    from jobofcron.profile import CandidateProfile  # type: ignore[attr-defined]
    from jobofcron.skills_inventory import SkillsInventory  # type: ignore[attr-defined]
    from jobofcron.storage import Storage  # type: ignore[attr-defined]
else:
    from .application_queue import ApplicationQueue, QueuedApplication
    from .document_generation import (
        AIDocumentGenerator,
        DocumentGenerationDependencyError,
        DocumentGenerationError,
        available_cover_letter_templates,
        available_resume_templates,
        generate_cover_letter,
        generate_resume,
    )
    from .job_history import AppliedJobRegistry
    from .job_matching import JobPosting, analyse_job_fit
    from .job_search import CraigslistSearch, GoogleJobSearch, SearchResult
    from .profile import CandidateProfile
    from .skills_inventory import SkillsInventory
    from .storage import Storage



PROVIDER_DEFAULT_MODELS = {
    "openai": "gpt-4o-mini",
    "anthropic": "claude-3-sonnet-20240229",
    "cohere": "command-r+",
}


def _detect_default_ai_provider() -> str:
    providers = AIDocumentGenerator.available_providers()
    for provider in providers:
        for env_var in AIDocumentGenerator.provider_env_keys(provider):
            if os.getenv(env_var):
                return provider
    return providers[0] if providers else "openai"


def _env_value_for_provider(provider: str) -> str:
    for env_var in AIDocumentGenerator.provider_env_keys(provider):
        value = os.getenv(env_var)
        if value:
            return value
    return ""


DEFAULT_STORAGE = Path(os.getenv("JOBOFCRON_STORAGE", "jobofcron_data.json"))

DEFAULT_CUSTOM_RESUME_TEMPLATE = """$contact_block

Target Role: $target_title at $target_company

Key Highlights
$matched_skills

Professional Experience
$experience

Additional Skills
$additional_skills
"""

DEFAULT_CUSTOM_COVER_TEMPLATE = """$today

$company Hiring Team,

I am excited to apply for the $title role and share how my background aligns with your needs.

Highlights
$matched_skills

Focus Areas
$focus_points

Thank you for your consideration.

Sincerely,
$name
"""


def _slugify(*parts: str) -> str:
    token = "-".join(part.strip().lower().replace(" ", "-") for part in parts if part)
    cleaned = [ch for ch in token if ch.isalnum() or ch in {"-", "_"}]
    return "".join(cleaned) or "document"


def _normalise_term(value: Optional[str]) -> str:
    if not value:
        return ""
    return " ".join(value.strip().lower().split())


def _matches_blacklist(value: Optional[str], blacklist: Iterable[str]) -> bool:
    target = _normalise_term(value)
    if not target:
        return False
    for entry in blacklist:
        token = _normalise_term(entry)
        if token and token in target:
            return True
    return False


def _load_state(
    path: Path,
) -> tuple[CandidateProfile, SkillsInventory, ApplicationQueue, AppliedJobRegistry, Storage]:
    storage = Storage(path)
    profile, inventory, queue, history = storage.load()

    if profile is None:
        profile = CandidateProfile(name="Unknown", email="unknown@example.com")
    if inventory is None:
        inventory = SkillsInventory()
    if queue is None:
        queue = ApplicationQueue()
    if history is None:
        history = AppliedJobRegistry()

    return profile, inventory, queue, history, storage


def _initialise_session_state() -> None:
    if "storage_path" not in st.session_state:
        st.session_state.storage_path = str(DEFAULT_STORAGE)
    if "loaded_storage_path" not in st.session_state:
        profile, inventory, queue, history, storage = _load_state(Path(st.session_state.storage_path))
        st.session_state.profile = profile
        st.session_state.inventory = inventory
        st.session_state.queue = queue
        st.session_state.history = history
        st.session_state.storage = storage
        st.session_state.loaded_storage_path = st.session_state.storage_path
    if "search_results" not in st.session_state:
        st.session_state.search_results = []
    if "search_selected" not in st.session_state:
        st.session_state.search_selected = []
    if "search_min_match" not in st.session_state:
        st.session_state.search_min_match = 0
    if "custom_resume_template" not in st.session_state:
        st.session_state.custom_resume_template = DEFAULT_CUSTOM_RESUME_TEMPLATE
    if "custom_cover_template" not in st.session_state:
        st.session_state.custom_cover_template = DEFAULT_CUSTOM_COVER_TEMPLATE
    if "resume_template_choice" not in st.session_state:
        st.session_state.resume_template_choice = "traditional"
    if "cover_template_choice" not in st.session_state:
        st.session_state.cover_template_choice = "traditional"


def _reload_state_if_needed(path_text: str) -> None:
    if path_text != st.session_state.get("loaded_storage_path"):
        profile, inventory, queue, history, storage = _load_state(Path(path_text))
        st.session_state.profile = profile
        st.session_state.inventory = inventory
        st.session_state.queue = queue
        st.session_state.history = history
        st.session_state.storage = storage
        st.session_state.loaded_storage_path = path_text


def _save_state() -> None:
    storage: Storage = st.session_state.storage
    storage.save(
        st.session_state.profile,
        st.session_state.inventory,
        st.session_state.queue,
        st.session_state.history,
    )


def _export_results_to_csv(results: Iterable[SearchResult]) -> bytes:
    buffer = StringIO()
    writer = csv.writer(buffer)
    writer.writerow(
        [
            "title",
            "link",
            "snippet",
            "source",
            "is_company_site",
            "match_score",
            "contact_email",
            "published_at",
            "is_duplicate",
            "duplicate_reason",
        ]
    )
    for result in results:
        score = f"{result.match_score * 100:.0f}%" if result.match_score is not None else ""
        writer.writerow(
            [
                result.title,
                result.link,
                result.snippet,
                result.source,
                "yes" if result.is_company_site else "no",
                score,
                result.contact_email or "",
                result.published_at.isoformat() if result.published_at else "",
                "yes" if result.is_duplicate else "no",
                result.duplicate_reason or "",
            ]
        )
    return buffer.getvalue().encode("utf-8")


def _score_search_results(
    profile: CandidateProfile,
    results: List[SearchResult],
    queue: ApplicationQueue,
    history: AppliedJobRegistry,
) -> tuple[List[SearchResult], List[SearchResult]]:
    blacklist = [entry for entry in profile.job_preferences.blacklisted_companies if entry.strip()]
    filtered: List[SearchResult] = []
    skipped: List[SearchResult] = []
    for result in results:
        description = result.description or result.snippet or ""
        posting = JobPosting(
            title=result.title,
            company=result.source or "Unknown",
            description=description,
            apply_url=result.link,
            contact_email=result.contact_email,
        )
        if blacklist and (
            _matches_blacklist(posting.company, blacklist)
            or _matches_blacklist(result.source, blacklist)
            or _matches_blacklist(result.title, blacklist)
        ):
            result.is_blacklisted = True
            skipped.append(result)
            continue
        assessment = analyse_job_fit(profile, posting)
        result.match_score = assessment.match_score
        if not result.description:
            result.description = description
        queue_match = queue.find_matching(posting)
        history_match = history.find(posting)
        if queue_match:
            result.is_duplicate = True
            result.duplicate_reason = (
                f"Queued for {queue_match.apply_at.isoformat(timespec='minutes')} (status: {queue_match.status})"
            )
        elif history_match:
            result.is_duplicate = True
            result.duplicate_reason = (
                f"Applied {history_match.last_seen_at.isoformat(timespec='minutes')}"
                f" (status: {history_match.last_status or 'unknown'})"
            )
        filtered.append(result)
    return filtered, skipped


def _queue_search_result(
    result: SearchResult,
    schedule_time: datetime,
    *,
    resume_template: str,
    cover_template: str,
    custom_resume_template: Optional[str] = None,
    custom_cover_template: Optional[str] = None,
) -> Optional[QueuedApplication]:
    posting = JobPosting(
        title=result.title,
        company=result.source or "Unknown",
        description=result.description or result.snippet or "",
        apply_url=result.link,
        contact_email=result.contact_email,
    )
    blacklist = st.session_state.profile.job_preferences.blacklisted_companies
    if blacklist and (
        _matches_blacklist(posting.company, blacklist)
        or _matches_blacklist(result.source, blacklist)
        or _matches_blacklist(posting.title, blacklist)
    ):
        st.warning("This company is on your blacklist; adjust preferences to queue it.")
        return None
    queue_match = st.session_state.queue.find_matching(posting)
    if queue_match:
        st.warning(
            f"Already queued for {queue_match.apply_at.isoformat(timespec='minutes')} (status: {queue_match.status})."
        )
        return None
    history_match = st.session_state.history.find(posting)
    if history_match:
        st.warning(
            f"You previously applied on {history_match.last_seen_at.isoformat(timespec='minutes')}"
            f" (status: {history_match.last_status or 'unknown'})."
        )
        return None
    queued = QueuedApplication(
        posting=posting,
        apply_at=schedule_time,
        resume_template=resume_template,
        cover_letter_template=cover_template,
        custom_resume_template=custom_resume_template,
        custom_cover_letter_template=custom_cover_template,
    )
    st.session_state.queue.add(queued)
    _save_state()
    return queued


def _template_label(name: str) -> str:
    return name.replace("_", " ").title()


def _render_profile_tab() -> None:
    profile: CandidateProfile = st.session_state.profile

    st.subheader("Contact & Preferences")
    with st.form("profile_form", clear_on_submit=False):
        name = st.text_input("Name", value=profile.name)
        email = st.text_input("Email", value=profile.email)
        phone = st.text_input("Phone", value=profile.phone or "")
        summary = st.text_area("Professional summary", value=profile.summary or "", height=120)

        prefs = profile.job_preferences
        min_salary = st.text_input(
            "Minimum salary (USD)",
            value=str(prefs.min_salary or ""),
            help="Leave blank if you are flexible. Use annual salary in USD.",
        )
        locations_text = st.text_area(
            "Preferred locations",
            value="\n".join(prefs.locations),
            help="Enter one location per line. Include 'Remote' if applicable.",
        )
        domains_text = st.text_area(
            "Focus domains",
            value="\n".join(prefs.focus_domains),
            help="Industries or domains to prioritise during searches.",
        )
        blacklist_text = st.text_area(
            "Company blacklist",
            value="\n".join(prefs.blacklisted_companies),
            help="Employers to skip automatically (one per line).",
        )
        felon_friendly = st.checkbox(
            "Require felon friendly roles",
            value=prefs.felon_friendly_only,
            help="When enabled, highlight postings that explicitly welcome justice-involved candidates.",
        )

        submitted = st.form_submit_button("Save profile")
        if submitted:
            profile.name = name.strip() or "Unknown"
            profile.email = email.strip() or "unknown@example.com"
            profile.phone = phone.strip() or None
            profile.summary = summary.strip() or None

            if min_salary.strip():
                try:
                    prefs.min_salary = int(min_salary.replace(",", "").strip())
                except ValueError:
                    st.error("Minimum salary must be a whole number.")
                    return
            else:
                prefs.min_salary = None

            prefs.locations = [loc.strip() for loc in locations_text.splitlines() if loc.strip()]
            prefs.focus_domains = [domain.strip() for domain in domains_text.splitlines() if domain.strip()]
            prefs.blacklisted_companies = [
                company.strip() for company in blacklist_text.splitlines() if company.strip()
            ]
            prefs.felon_friendly_only = felon_friendly

            st.session_state.profile = profile
            _save_state()
            st.success("Profile updated.")

    st.markdown("---")
    st.subheader("Skills")
    skill_input = st.text_input("Add a skill", key="add_skill_input")
    if st.button("Add skill", key="add_skill_button"):
        if skill_input.strip():
            profile.add_skill(skill_input.strip())
            st.session_state.inventory.observe_skills([skill_input.strip()])
            _save_state()
            st.success(f"Added skill '{skill_input.strip()}'.")
            st.session_state["add_skill_input"] = ""
        else:
            st.warning("Enter a skill name before adding.")

    if profile.skills:
        st.write(sorted(profile.skills))
    else:
        st.info("No skills recorded yet. Use the field above to add them.")


def _render_dashboard_tab() -> None:
    profile: CandidateProfile = st.session_state.profile
    inventory: SkillsInventory = st.session_state.inventory
    queue: ApplicationQueue = st.session_state.queue

    st.subheader(f"Welcome back, {profile.name.split(' ')[0] if profile.name else 'job seeker'}")

    pending = queue.pending()
    outcomes = {}
    for application in queue.items:
        if application.outcome:
            outcomes[application.outcome] = outcomes.get(application.outcome, 0) + 1

    cols = st.columns(3)
    cols[0].metric("Pending applications", len(pending))
    cols[1].metric("Total queued", len(queue.items))
    cols[2].metric("Skills tracked", len(inventory.sorted_by_opportunity()))

    if pending:
        upcoming = sorted(pending, key=lambda app: app.apply_at)[:5]
        st.markdown("### Upcoming applications")
        st.table(
            [
                {
                    "Job": f"{app.posting.title} @ {app.posting.company}",
                    "Apply at": app.apply_at.isoformat(timespec="minutes"),
                }
                for app in upcoming
            ]
        )
    else:
        st.info("No pending applications scheduled. Use the search or documents tab to queue new opportunities.")

    if outcomes:
        st.markdown("### Outcomes so far")
        st.table(
            [
                {"Outcome": outcome.title(), "Count": count}
                for outcome, count in sorted(outcomes.items())
            ]
        )
    else:
        st.info("Log interview or offer outcomes from the queue tab to start building performance insights.")

    top_skills = inventory.sorted_by_opportunity()[:5]
    if top_skills:
        st.markdown("### High-impact skills")
        st.table(
            [
                {
                    "Skill": record.name,
                    "Seen": record.occurrences,
                    "Interviews": record.interviews,
                    "Offers": record.offers,
                }
                for record in top_skills
            ]
        )


def _run_search(
    *,
    provider: str,
    title: str,
    location: str,
    limit: int,
    remote: bool,
    direct_only: bool,
    extra_terms: Iterable[str],
    serpapi_key: Optional[str],
    sample_payload: Optional[dict],
    craigslist_site: Optional[str],
) -> List[SearchResult]:
    if provider == "google":
        if sample_payload is not None:
            results = GoogleJobSearch.parse_results(sample_payload)
        else:
            if not serpapi_key:
                raise ValueError("Provide a SerpAPI key or sample response for Google searches.")
            searcher = GoogleJobSearch(serpapi_key)
            results = searcher.search_jobs(
                title=title,
                location=location,
                max_results=limit,
                remote=remote,
                extra_terms=[term for term in extra_terms if term],
            )
        if direct_only:
            results = GoogleJobSearch.filter_direct_apply(results)
        return results[:limit]

    searcher = CraigslistSearch(location=location, site_hint=craigslist_site)
    return searcher.search_jobs(
        title=title,
        max_results=limit,
        remote=remote,
        extra_terms=[term for term in extra_terms if term],
    )


def _render_search_tab() -> None:
    profile: CandidateProfile = st.session_state.profile

    with st.form("search_form"):
        title = st.text_input("Job title or keywords", value="")
        location = st.text_input(
            "Location",
            value=profile.job_preferences.locations[0] if profile.job_preferences.locations else "",
        )
        limit = st.slider("Result limit", min_value=1, max_value=20, value=10)
        remote = st.checkbox("Prefer remote roles", value="Remote" in profile.job_preferences.locations)
        provider_label = st.selectbox("Provider", ["Google (SerpAPI)", "Craigslist"], index=0)
        provider = "google" if provider_label.startswith("Google") else "craigslist"
        direct_only = st.checkbox(
            "Company sites only",
            value=True,
            disabled=provider != "google",
            help="Craigslist results already point directly to employers.",
        )
        extra_terms_text = st.text_input(
            "Extra search terms",
            value=" ".join(profile.job_preferences.focus_domains),
            help="Optional additional keywords (e.g. industry, company).",
        )
        serpapi_key = ""
        sample_response: Optional[dict] = None
        craigslist_site = None
        uploaded_file = None
        if provider == "google":
            serpapi_key = st.text_input(
                "SerpAPI key",
                value=os.getenv("SERPAPI_KEY", ""),
                type="password",
                help="Provide an API key for live Google searches or upload a saved response below.",
            )
            uploaded_file = st.file_uploader("Sample SerpAPI response (JSON)", type="json")
        else:
            craigslist_site = st.text_input(
                "Craigslist site", value=location.split(",")[0].lower() if location else "", help="e.g. 'austin'"
            )

        submitted = st.form_submit_button("Search")

    if submitted:
        if not title.strip():
            st.error("Enter a job title or keyword to search.")
            return
        if not location.strip() and not remote:
            st.warning("Provide a location or enable remote roles for best results.")

        if provider == "google":
            if uploaded_file is not None:
                try:
                    sample_response = json.load(uploaded_file)
                except json.JSONDecodeError as exc:  # pragma: no cover - user input
                    st.error(f"Could not parse uploaded JSON: {exc}")
                    return
            elif not serpapi_key.strip():
                st.error("Provide either a SerpAPI key or a sample response.")
                return

        try:
            results = _run_search(
                provider=provider,
                title=title.strip(),
                location=location.strip(),
                limit=limit,
                remote=remote,
                direct_only=direct_only,
                extra_terms=extra_terms_text.split(),
                serpapi_key=serpapi_key.strip() or None,
                sample_payload=sample_response,
                craigslist_site=craigslist_site,
            )
        except Exception as exc:  # pragma: no cover - network errors
            st.error(f"Search failed: {exc}")
            return

        st.session_state.search_results = results
        st.session_state.search_provider = provider
        if results:
            st.success(f"Found {len(results)} results.")
        else:
            st.info("No results matched the filters. Try broadening your query.")

    results = st.session_state.get("search_results", [])
    if results:
        scored_results, skipped_blacklisted = _score_search_results(
            profile,
            list(results),
            st.session_state.queue,
            st.session_state.history,
        )
        st.session_state.search_results = scored_results
        if skipped_blacklisted:
            st.info(
                f"Skipped {len(skipped_blacklisted)} result(s) due to blacklist preferences."
            )

        sort_choice = st.selectbox(
            "Sort results by",
            ["Match score", "Published date", "Company name"],
            index=0,
        )
        if sort_choice == "Published date":
            scored_results.sort(key=lambda res: res.published_at or datetime.min, reverse=True)
        elif sort_choice == "Company name":
            scored_results.sort(key=lambda res: (res.source or "").lower())
        else:
            scored_results.sort(key=lambda res: res.match_score or 0.0, reverse=True)

        duplicate_count = sum(1 for res in scored_results if res.is_duplicate)
        if duplicate_count:
            st.warning(
                f"{duplicate_count} result(s) look similar to queued or completed applications."
            )

        min_match = st.slider(
            "Minimum match score",
            min_value=0,
            max_value=100,
            value=int(st.session_state.search_min_match),
        )
        st.session_state.search_min_match = min_match

        filtered_results = [
            result for result in scored_results if int(round((result.match_score or 0) * 100)) >= min_match
        ]

        st.caption(f"Showing {len(filtered_results)} of {len(scored_results)} results above the match threshold.")

        csv_bytes = _export_results_to_csv(filtered_results)
        st.download_button(
            "Export results to CSV",
            data=csv_bytes,
            file_name="jobofcron_search_results.csv",
            mime="text/csv",
        )

        json_payload = []
        for result in filtered_results:
            json_payload.append(
                {
                    "title": result.title,
                    "link": result.link,
                    "snippet": result.snippet,
                    "description": result.description,
                    "source": result.source,
                    "is_company_site": result.is_company_site,
                    "match_score": result.match_score,
                    "contact_email": result.contact_email,
                    "published_at": result.published_at.isoformat() if result.published_at else None,
                    "is_duplicate": result.is_duplicate,
                    "duplicate_reason": result.duplicate_reason,
                }
            )
        st.download_button(
            "Export results to JSON",
            data=json.dumps(json_payload, indent=2).encode("utf-8"),
            file_name="jobofcron_search_results.json",
            mime="application/json",
        )

        resume_options = available_resume_templates()
        if "custom" not in resume_options:
            resume_options.append("custom")
        resume_options = sorted(resume_options, key=lambda name: {"traditional": 0, "modern": 1, "minimal": 2, "custom": 3}.get(name, 99))
        cover_options = available_cover_letter_templates()
        if "custom" not in cover_options:
            cover_options.append("custom")
        cover_options = sorted(cover_options, key=lambda name: {"traditional": 0, "modern": 1, "minimal": 2, "custom": 3}.get(name, 99))

        with st.expander("Batch queue options", expanded=False):
            start_time = st.datetime_input(
                "Start scheduling from",
                value=datetime.now().replace(second=0, microsecond=0),
                key="batch_start_time",
            )
            interval_minutes = st.number_input(
                "Minutes between applications",
                min_value=1,
                max_value=180,
                value=15,
                step=1,
            )
            resume_choice = st.selectbox(
                "Resume template",
                resume_options,
                index=resume_options.index(st.session_state.resume_template_choice)
                if st.session_state.resume_template_choice in resume_options
                else 0,
                format_func=_template_label,
            )
            st.session_state.resume_template_choice = resume_choice
            custom_resume_text = None
            if resume_choice == "custom":
                custom_resume_text = st.text_area(
                    "Custom resume template",
                    value=st.session_state.custom_resume_template,
                    height=220,
                    help="Use $placeholders such as $name, $matched_skills, $experience, $additional_skills.",
                )
                st.session_state.custom_resume_template = custom_resume_text

            cover_choice = st.selectbox(
                "Cover letter template",
                cover_options,
                index=cover_options.index(st.session_state.cover_template_choice)
                if st.session_state.cover_template_choice in cover_options
                else 0,
                format_func=_template_label,
            )
            st.session_state.cover_template_choice = cover_choice
            custom_cover_text = None
            if cover_choice == "custom":
                custom_cover_text = st.text_area(
                    "Custom cover letter template",
                    value=st.session_state.custom_cover_template,
                    height=220,
                    help="Use $placeholders such as $today, $company, $title, $matched_skills, $focus_points.",
                )
                st.session_state.custom_cover_template = custom_cover_text

        selected_keys = set(st.session_state.search_selected or [])
        resume_custom_for_actions = (
            st.session_state.custom_resume_template if resume_choice == "custom" else custom_resume_text
        )
        cover_custom_for_actions = (
            st.session_state.custom_cover_template if cover_choice == "custom" else custom_cover_text
        )

        for idx, result in enumerate(filtered_results):
            score_pct = int(round((result.match_score or 0) * 100))
            header = f"{result.title} — {score_pct}% match"
            with st.expander(header, expanded=False):
                meta = [f"Source: {result.source}"]
                if result.published_at:
                    meta.append(f"Posted {result.published_at.strftime('%Y-%m-%d %H:%M')}")
                st.caption(" • ".join(meta))
                if result.is_duplicate and result.duplicate_reason:
                    st.warning(f"Possible duplicate: {result.duplicate_reason}")
                if result.contact_email:
                    st.info(f"Contact email: {result.contact_email}")
                st.markdown(f"[Open apply link]({result.link})")
                if result.description:
                    st.markdown("### Preview")
                    st.write(result.description)
                elif result.snippet:
                    st.write(result.snippet)

                selection_key = result.link or result.title
                selected = st.checkbox(
                    "Select for batch queue",
                    value=selection_key in selected_keys,
                    key=f"search_select_{idx}",
                )
                if selected and selection_key not in selected_keys:
                    st.session_state.search_selected.append(selection_key)
                    selected_keys.add(selection_key)
                elif not selected and selection_key in selected_keys:
                    st.session_state.search_selected.remove(selection_key)
                    selected_keys.remove(selection_key)

                action_cols = st.columns(3)
                if action_cols[0].button("Queue now", key=f"queue_now_{idx}"):
                    queued = _queue_search_result(
                        result,
                        datetime.now(),
                        resume_template=resume_choice,
                        cover_template=cover_choice,
                        custom_resume_template=resume_custom_for_actions if resume_choice == "custom" else None,
                        custom_cover_template=cover_custom_for_actions if cover_choice == "custom" else None,
                    )
                    if queued:
                        st.success(f"Queued {queued.job_id} for immediate processing.")
                        st.experimental_rerun()
                if action_cols[1].button("Save for later", key=f"queue_later_{idx}"):
                    scheduled_time = datetime.now() + timedelta(hours=12)
                    queued = _queue_search_result(
                        result,
                        scheduled_time,
                        resume_template=resume_choice,
                        cover_template=cover_choice,
                        custom_resume_template=resume_custom_for_actions if resume_choice == "custom" else None,
                        custom_cover_template=cover_custom_for_actions if cover_choice == "custom" else None,
                    )
                    if queued:
                        st.success(f"Queued for {scheduled_time.isoformat(timespec='minutes')}.")
                if action_cols[2].button("Skip", key=f"queue_skip_{idx}"):
                    st.session_state.search_results = [
                        existing
                        for existing in st.session_state.search_results
                        if not (
                            existing.link == result.link and existing.title == result.title
                        )
                    ]
                    if selection_key in selected_keys:
                        st.session_state.search_selected.remove(selection_key)
                    st.experimental_rerun()

        if st.button(
            "Queue selected jobs",
            disabled=not st.session_state.search_selected,
        ):
            apply_time = start_time
            queued_count = 0
            selection_set = set(st.session_state.search_selected)
            for result in scored_results:
                key = result.link or result.title
                if key in selection_set:
                    queued = _queue_search_result(
                        result,
                        apply_time,
                        resume_template=resume_choice,
                        cover_template=cover_choice,
                        custom_resume_template=st.session_state.custom_resume_template if resume_choice == "custom" else None,
                        custom_cover_template=st.session_state.custom_cover_template if cover_choice == "custom" else None,
                    )
                    if queued:
                        apply_time += timedelta(minutes=interval_minutes)
                        queued_count += 1
            st.session_state.search_selected = []
            st.success(f"Queued {queued_count} jobs starting {start_time.isoformat(timespec='minutes')}.")
    else:
        st.info("Run a search to see direct-apply opportunities.")


def _render_analysis_tab() -> None:
    profile: CandidateProfile = st.session_state.profile
    inventory: SkillsInventory = st.session_state.inventory

    results = st.session_state.get("search_results", [])
    default_title = results[0].title if results else ""
    options = ["Manual entry"] + [f"{res.title} ({res.source})" for res in results]
    choice = st.selectbox("Select a job to analyse", options)

    selected: Optional[SearchResult] = None
    if choice != "Manual entry":
        selected = results[options.index(choice) - 1]

    with st.form("analysis_form"):
        title = st.text_input("Job title", value=selected.title if selected else default_title)
        company = st.text_input("Company", value="")
        location = st.text_input("Location", value="")
        salary_text = st.text_input("Salary info", value="")
        apply_url = st.text_input("Apply URL", value=selected.link if selected else "")
        description = st.text_area(
            "Job description",
            value=selected.snippet if selected else "",
            height=220,
            help="Paste the full job description for the best assessment.",
        )
        tags_text = st.text_input("Tags", value="")
        felon_friendly = st.selectbox(
            "Felon friendly?",
            options=["Unknown", "Yes", "No"],
            index=0,
            help="Use when the posting explicitly mentions justice-involved candidates.",
        )
        submitted = st.form_submit_button("Analyse job match")

    if submitted:
        if not title.strip() or not company.strip():
            st.error("Provide both a job title and company name.")
            return
        posting = JobPosting(
            title=title.strip(),
            company=company.strip(),
            location=location.strip() or None,
            salary_text=salary_text.strip() or None,
            description=description,
            tags=[tag.strip() for tag in tags_text.split(",") if tag.strip()],
            felon_friendly=None
            if felon_friendly == "Unknown"
            else felon_friendly == "Yes",
            apply_url=apply_url.strip() or (selected.link if selected else None),
        )
        assessment = analyse_job_fit(profile, posting)
        inventory.observe_skills(assessment.required_skills)
        _save_state()

        score_pct = int(round(assessment.match_score * 100))
        st.success(f"Match score: {score_pct}%")
        st.progress(assessment.match_score)

        cols = st.columns(2)
        cols[0].metric("Skills matched", len(assessment.matched_skills))
        cols[1].metric("Skills missing", len(assessment.missing_skills))

        if assessment.required_skills:
            st.markdown("### Required skills")
            st.write(
                {
                    "Matched": assessment.matched_skills,
                    "Missing": assessment.missing_skills,
                }
            )

        if assessment.recommended_questions:
            st.markdown("### Follow-up questions")
            for question in assessment.recommended_questions:
                st.write(f"- {question}")

        if assessment.recommended_profile_updates:
            st.markdown("### Resume & cover letter focus")
            for update in assessment.recommended_profile_updates:
                st.write(f"- {update}")

        if assessment.salary_notes:
            st.markdown("### Salary notes")
            for note in assessment.salary_notes:
                st.write(f"- {note}")
        elif assessment.meets_salary is True:
            st.info("Posting appears to meet your minimum salary preference.")

        if assessment.location_notes:
            st.markdown("### Location notes")
            for note in assessment.location_notes:
                st.write(f"- {note}")
        elif assessment.meets_location is True:
            st.info("Posting aligns with your saved location preferences.")

        if assessment.felon_friendly is True:
            st.success("Posting explicitly welcomes justice-involved candidates.")
        elif assessment.felon_friendly is False:
            st.warning("Posting may require a clean record; investigate further before applying.")
        else:
            st.info("No clear felon-friendly signals detected.")

        with st.expander("Add to application queue"):
            schedule_time = st.datetime_input(
                "Schedule application for",
                value=datetime.now(),
                key="queue_schedule_time",
            )
            resume_path = st.text_input("Resume path", value="", key="queue_resume_path")
            cover_path = st.text_input("Cover letter path", value="", key="queue_cover_path")
            if st.button("Queue application", key="queue_submit_button"):
                queued = QueuedApplication(
                    posting=posting,
                    apply_at=schedule_time,
                    resume_path=resume_path or None,
                    cover_letter_path=cover_path or None,
                )
                st.session_state.queue.add(queued)
                _save_state()
                st.success(f"Queued {queued.job_id} for {schedule_time.isoformat(timespec='minutes')}.")


def _render_documents_tab() -> None:
    profile: CandidateProfile = st.session_state.profile
    inventory: SkillsInventory = st.session_state.inventory
    queue: ApplicationQueue = st.session_state.queue

    results = st.session_state.get("search_results", [])
    options = ["Manual entry"] + [f"{res.title} ({res.source})" for res in results]
    selection = st.selectbox("Source", options)
    selected: Optional[SearchResult] = None
    if selection != "Manual entry":
        selected = results[options.index(selection) - 1]


    provider_choices = AIDocumentGenerator.available_providers() or ["openai"]
    prompt_styles = AIDocumentGenerator.available_prompt_styles() or ["general"]
    default_provider = _detect_default_ai_provider()
    if default_provider not in provider_choices:
        default_provider = provider_choices[0]
    has_ai_env = any(
        os.getenv(env_var)
        for provider in provider_choices
        for env_var in AIDocumentGenerator.provider_env_keys(provider)
    )


    use_ai_state_key = "documents_use_ai_enabled"
    use_ai_default = st.session_state.get(use_ai_state_key, has_ai_env)
    use_ai = st.checkbox(
        "Use AI generator",
        value=use_ai_default,
        key=use_ai_state_key,
        help="Requires the ai optional dependencies and an API key for the selected provider.",
    )
    use_ai = st.session_state.get(use_ai_state_key, use_ai_default)

<<<<<<< HEAD
    def _ensure_ai_model_session(provider: str) -> str:
        key = f"ai_model_{provider}"
        if key not in st.session_state:
            st.session_state[key] = PROVIDER_DEFAULT_MODELS.get(provider, "gpt-4o-mini")
        return key

    def _ensure_ai_api_key_session(provider: str) -> str:
        key = f"ai_api_key_{provider}"
        if key not in st.session_state:
            st.session_state[key] = _env_value_for_provider(provider)
        return key

    ai_provider_state_key = "documents_ai_provider"
    if (
        ai_provider_state_key not in st.session_state
        or st.session_state[ai_provider_state_key] not in provider_choices
    ):
        st.session_state[ai_provider_state_key] = default_provider

    prompt_style_state_key = "documents_ai_prompt_style"
    default_prompt_style = "general" if "general" in prompt_styles else prompt_styles[0]
    if (
        prompt_style_state_key not in st.session_state
        or st.session_state[prompt_style_state_key] not in prompt_styles
    ):
        st.session_state[prompt_style_state_key] = default_prompt_style

    temperature_state_key = "documents_ai_temperature"
    if temperature_state_key not in st.session_state:
        st.session_state[temperature_state_key] = 0.3

    if use_ai:
        st.markdown("### AI configuration")
        st.selectbox(
=======
    with st.form("documents_form"):
        title = st.text_input("Job title", value=selected.title if selected else "")
        company = st.text_input("Company", value="")
        location = st.text_input("Location", value="")
        salary = st.text_input("Salary info", value="")
        apply_url = st.text_input("Apply URL", value=selected.link if selected else "")
        contact_email = st.text_input("Contact email", value=selected.contact_email if selected else "")
        description = st.text_area(
            "Job description",
            value=selected.snippet if selected else "",
            height=220,
        )
        tags_text = st.text_input("Tags", value="")
        provider_index = provider_choices.index(default_provider)
        ai_provider = st.selectbox(
>>>>>>> a1432243
            "AI provider",
            provider_choices,
            key=ai_provider_state_key,
            help="Select the provider to use for automated document drafting.",
        )
        ai_provider = st.session_state[ai_provider_state_key]
        model_key = _ensure_ai_model_session(ai_provider)
        key_key = _ensure_ai_api_key_session(ai_provider)
        st.selectbox(
            "AI prompt focus",
            prompt_styles,
            key=prompt_style_state_key,
            help="Tailor output for technical, sales, customer success, leadership, and other role families.",
        )
        model_default = PROVIDER_DEFAULT_MODELS.get(ai_provider, "gpt-4o-mini")
        st.text_input(
            "AI model",
            key=model_key,
            help=f"Suggested default: {model_default}",
        )
        st.slider(
            "AI creativity",
            min_value=0.0,
            max_value=1.0,
            step=0.05,
            key=temperature_state_key,
        )
        st.text_input(
            "AI API key",
            type="password",
            key=key_key,
        )
    else:
        ai_provider = st.session_state[ai_provider_state_key]
        model_key = _ensure_ai_model_session(ai_provider)
        key_key = _ensure_ai_api_key_session(ai_provider)
        st.caption(
            "Enable the AI generator above to configure the provider, prompt focus, model, creativity, and API key.",
        )

    ai_provider = st.session_state[ai_provider_state_key]
    model_key = _ensure_ai_model_session(ai_provider)
    key_key = _ensure_ai_api_key_session(ai_provider)
    ai_style = st.session_state[prompt_style_state_key]
    ai_model = st.session_state[model_key]
    ai_temperature = float(st.session_state[temperature_state_key])
    ai_key = st.session_state[key_key]

    with st.form("documents_form"):
        title = st.text_input("Job title", value=selected.title if selected else "")
        company = st.text_input("Company", value="")
        location = st.text_input("Location", value="")
        salary = st.text_input("Salary info", value="")
        apply_url = st.text_input("Apply URL", value=selected.link if selected else "")
        contact_email = st.text_input("Contact email", value=selected.contact_email if selected else "")
        description = st.text_area(
            "Job description",
            value=selected.snippet if selected else "",
            height=220,
        )
        tags_text = st.text_input("Tags", value="")
        output_dir = st.text_input("Output directory", value="generated_documents")
        enqueue = st.checkbox("Add to queue", value=False)
        schedule_time = datetime.now()
        if enqueue:
            schedule_time = st.datetime_input(
                "Schedule application for",
                value=datetime.now(),
                key="documents_schedule_time",
            )
        resume_options = available_resume_templates()
        if "custom" not in resume_options:
            resume_options.append("custom")
        resume_options = sorted(resume_options, key=lambda name: {"traditional": 0, "modern": 1, "minimal": 2, "custom": 3}.get(name, 99))
        cover_options = available_cover_letter_templates()
        if "custom" not in cover_options:
            cover_options.append("custom")
        cover_options = sorted(cover_options, key=lambda name: {"traditional": 0, "modern": 1, "minimal": 2, "custom": 3}.get(name, 99))

        resume_choice = st.selectbox(
            "Resume template",
            resume_options,
            index=resume_options.index(st.session_state.resume_template_choice)
            if st.session_state.resume_template_choice in resume_options
            else 0,
            format_func=_template_label,
        )
        st.session_state.resume_template_choice = resume_choice
        resume_custom_text = None
        if resume_choice == "custom":
            resume_custom_text = st.text_area(
                "Custom resume template",
                value=st.session_state.custom_resume_template,
                height=220,
                help="Use $placeholders such as $name, $matched_skills, $experience, $additional_skills.",
            )
            st.session_state.custom_resume_template = resume_custom_text

        cover_choice = st.selectbox(
            "Cover letter template",
            cover_options,
            index=cover_options.index(st.session_state.cover_template_choice)
            if st.session_state.cover_template_choice in cover_options
            else 0,
            format_func=_template_label,
        )
        st.session_state.cover_template_choice = cover_choice
        cover_custom_text = None
        if cover_choice == "custom":
            cover_custom_text = st.text_area(
                "Custom cover letter template",
                value=st.session_state.custom_cover_template,
                height=220,
                help="Use $placeholders such as $today, $company, $title, $matched_skills, $focus_points.",
            )
            st.session_state.custom_cover_template = cover_custom_text
        submitted = st.form_submit_button("Generate documents")

    if not submitted:
        return

    if not title.strip() or not company.strip():
        st.error("Provide both a job title and company name.")
        return
    if not description.strip():
        st.error("Paste the job description for better tailoring.")
        return
    if enqueue and not apply_url.strip():
        st.error("Provide an apply URL when adding the job to the queue.")
        return

    posting = JobPosting(
        title=title.strip(),
        company=company.strip(),
        location=location.strip() or None,
        salary_text=salary.strip() or None,
        description=description,
        tags=[tag.strip() for tag in tags_text.split(",") if tag.strip()],
        apply_url=apply_url.strip() or (selected.link if selected else None),
        contact_email=contact_email.strip() or (selected.contact_email if selected else None),
    )
    assessment = analyse_job_fit(profile, posting)
    inventory.observe_skills(assessment.required_skills)

    generator: Optional[AIDocumentGenerator] = None
    resume_text: str
    cover_text: str
    if use_ai:
        try:

            model_name = (ai_model or "").strip() or PROVIDER_DEFAULT_MODELS.get(ai_provider, "gpt-4o-mini")
            generator = AIDocumentGenerator(
                api_key=ai_key or None,
                model=model_name,
                temperature=ai_temperature,
                provider=ai_provider,
                prompt_style=ai_style,
            )

        except DocumentGenerationDependencyError as exc:
            st.error(str(exc))
            return
        try:
            resume_text = generator.generate_resume(profile, posting, assessment)
            cover_text = generator.generate_cover_letter(profile, posting, assessment)
        except DocumentGenerationError as exc:
            st.error(str(exc))
            return
    else:
        resume_text = generate_resume(
            profile,
            posting,
            assessment,
            style=resume_choice,
            custom_template=resume_custom_text if resume_choice == "custom" else None,
        )
        cover_text = generate_cover_letter(
            profile,
            posting,
            assessment,
            style=cover_choice,
            custom_template=cover_custom_text if cover_choice == "custom" else None,
        )

    directory = Path(output_dir.strip() or "generated_documents")
    directory.mkdir(parents=True, exist_ok=True)
    slug = _slugify(posting.title, posting.company)
    resume_path = directory / f"{slug}_resume.md"
    cover_path = directory / f"{slug}_cover_letter.md"
    resume_path.write_text(resume_text, encoding="utf-8")
    cover_path.write_text(cover_text, encoding="utf-8")

    st.success("Documents generated.")
    st.write(f"Resume saved to {resume_path}")
    st.write(f"Cover letter saved to {cover_path}")

    st.download_button("Download resume", data=resume_text.encode("utf-8"), file_name=resume_path.name)
    st.download_button("Download cover letter", data=cover_text.encode("utf-8"), file_name=cover_path.name)

    if enqueue:
        queued = QueuedApplication(
            posting=posting,
            apply_at=schedule_time,
            resume_path=str(resume_path),
            cover_letter_path=str(cover_path),
            resume_template=resume_choice,
            cover_letter_template=cover_choice,
            custom_resume_template=resume_custom_text if resume_choice == "custom" else None,
            custom_cover_letter_template=cover_custom_text if cover_choice == "custom" else None,
        )
        if use_ai and generator:

            queued.notes.append(
                f"Documents generated with {ai_provider} ({generator.model}, style={ai_style})."
            )

        queue.add(queued)
        st.success(f"Queued {queued.job_id} for {schedule_time.isoformat(timespec='minutes')}.")

    st.session_state.profile = profile
    st.session_state.inventory = inventory
    st.session_state.queue = queue
    _save_state()

def _render_skills_tab() -> None:
    inventory: SkillsInventory = st.session_state.inventory

    records = inventory.sorted_by_opportunity()
    if not records:
        st.info("No skill observations yet. Analyse job descriptions to populate this dashboard.")
        return

    table = [
        {
            "Skill": record.name,
            "Demand": record.occurrences,
            "Interviews": record.interviews,
            "Offers": record.offers,
            "Notes": " | ".join(record.notes),
        }
        for record in records
    ]
    st.dataframe(table, hide_index=True, use_container_width=True)

    with st.form("skill_notes_form"):
        skill_names = [record.name for record in records]
        selection = st.selectbox("Select a skill", skill_names)
        interviews = st.number_input("Interviews", min_value=0, value=0, step=1)
        offers = st.number_input("Offers", min_value=0, value=0, step=1)
        note = st.text_input("Add note", value="")
        submitted = st.form_submit_button("Update skill")

    if submitted:
        record = inventory.ensure(selection)
        for _ in range(interviews):
            record.record_interview()
        for _ in range(offers):
            record.record_offer()
        if note.strip():
            record.add_note(note)
        _save_state()
        st.success(f"Updated skill '{selection}'.")


def _render_queue_tab() -> None:
    queue: ApplicationQueue = st.session_state.queue
    inventory: SkillsInventory = st.session_state.inventory

    pending = queue.items
    if not pending:
        st.info("No applications scheduled. Use the analysis tab to add new ones.")
        return

    for idx, application in enumerate(list(pending)):
        header = f"{application.posting.title} @ {application.posting.company}"
        with st.expander(header, expanded=False):
            st.write(f"Scheduled for: {application.apply_at.isoformat(timespec='minutes')}")
            st.write(f"Status: {application.status}")
            if application.posting.apply_url:
                st.write(f"Apply URL: {application.posting.apply_url}")
            if application.posting.contact_email:
                st.write(f"Contact email: {application.posting.contact_email}")
            if application.resume_path:
                st.write(f"Resume: {application.resume_path}")
            if application.cover_letter_path:
                st.write(f"Cover letter: {application.cover_letter_path}")
            if application.notes:
                st.markdown("### Notes")
                for note in application.notes:
                    st.write(f"- {note}")
            if application.last_error:
                st.error(f"Last error: {application.last_error}")
            if application.outcome:
                recorded = (
                    application.outcome_recorded_at.isoformat(timespec="minutes")
                    if application.outcome_recorded_at
                    else "unknown"
                )
                st.info(f"Outcome: {application.outcome} (recorded {recorded})")

            col1, col2, col3 = st.columns(3)
            if col1.button("Mark applied", key=f"queue_apply_{idx}"):
                application.mark_success()
                st.session_state.history.record(application.posting, status=application.status)
                _save_state()
                st.experimental_rerun()
            if col2.button("Reschedule", key=f"queue_reschedule_{idx}"):
                new_time = datetime.now().replace(second=0, microsecond=0)
                application.defer(new_time)
                _save_state()
                st.success(f"Rescheduled for {new_time.isoformat(timespec='minutes')}.")
            if col3.button("Remove", key=f"queue_remove_{idx}"):
                queue.items.pop(idx)
                _save_state()
                st.experimental_rerun()

            outcome_cols = st.columns(4)
            if outcome_cols[0].button("Interview", key=f"queue_outcome_interview_{idx}"):
                application.record_outcome("interview")
                for skill in application.posting.tags:
                    inventory.record_interview(skill)
                st.session_state.history.record(application.posting, status=application.status)
                _save_state()
                st.experimental_rerun()
            if outcome_cols[1].button("Offer", key=f"queue_outcome_offer_{idx}"):
                application.record_outcome("offer")
                for skill in application.posting.tags:
                    inventory.record_offer(skill)
                st.session_state.history.record(application.posting, status=application.status)
                _save_state()
                st.experimental_rerun()
            if outcome_cols[2].button("Rejected", key=f"queue_outcome_rejected_{idx}"):
                application.record_outcome("rejected")
                st.session_state.history.record(application.posting, status=application.status)
                _save_state()
                st.experimental_rerun()
            if outcome_cols[3].button("Ghosted", key=f"queue_outcome_ghosted_{idx}"):
                application.record_outcome("ghosted")
                st.session_state.history.record(application.posting, status=application.status)
                _save_state()
                st.experimental_rerun()


def main() -> None:
    st.set_page_config(page_title="Jobofcron Control Centre", layout="wide")
    _initialise_session_state()

    st.sidebar.title("Settings")
    storage_path = st.sidebar.text_input("Storage file", value=st.session_state.storage_path)
    if storage_path != st.session_state.storage_path:
        st.session_state.storage_path = storage_path
    _reload_state_if_needed(storage_path)

    st.title("Jobofcron Control Centre")
    st.caption("Plan direct applications, tailor documents, and track job hunt progress.")

    tabs = st.tabs(
        [
            "Dashboard",
            "Profile",
            "Job search",
            "Job analysis",
            "Documents",
            "Skills dashboard",
            "Application queue",
        ]
    )

    with tabs[0]:
        _render_dashboard_tab()
    with tabs[1]:
        _render_profile_tab()
    with tabs[2]:
        _render_search_tab()
    with tabs[3]:
        _render_analysis_tab()
    with tabs[4]:
        _render_documents_tab()
    with tabs[5]:
        _render_skills_tab()
    with tabs[6]:
        _render_queue_tab()


if __name__ == "__main__":  # pragma: no cover - Streamlit entry point
    main()<|MERGE_RESOLUTION|>--- conflicted
+++ resolved
@@ -1010,7 +1010,7 @@
     )
     use_ai = st.session_state.get(use_ai_state_key, use_ai_default)
 
-<<<<<<< HEAD
+
     def _ensure_ai_model_session(provider: str) -> str:
         key = f"ai_model_{provider}"
         if key not in st.session_state:
@@ -1045,23 +1045,7 @@
     if use_ai:
         st.markdown("### AI configuration")
         st.selectbox(
-=======
-    with st.form("documents_form"):
-        title = st.text_input("Job title", value=selected.title if selected else "")
-        company = st.text_input("Company", value="")
-        location = st.text_input("Location", value="")
-        salary = st.text_input("Salary info", value="")
-        apply_url = st.text_input("Apply URL", value=selected.link if selected else "")
-        contact_email = st.text_input("Contact email", value=selected.contact_email if selected else "")
-        description = st.text_area(
-            "Job description",
-            value=selected.snippet if selected else "",
-            height=220,
-        )
-        tags_text = st.text_input("Tags", value="")
-        provider_index = provider_choices.index(default_provider)
-        ai_provider = st.selectbox(
->>>>>>> a1432243
+
             "AI provider",
             provider_choices,
             key=ai_provider_state_key,
